from string import Template
from functools import partial
import torch
import torch.nn.functional as F

from .featurizer import Featurizer
from dataset import AuxTables
from dcparser.constraint import is_symmetric

unary_template = Template('SELECT _vid_, val_id, count(*) violations ' \
                           'FROM $init_table as t1, $pos_values as t2 ' \
                           'WHERE t1._tid_ = t2._tid_ AND t2.attribute = \'$rv_attr\' '\
                             'AND $orig_predicates AND t2.rv_val $operation $rv_val '\
                           'GROUP BY _vid_, val_id')

binary_template = Template ('SELECT _vid_, val_id, count(*) violations '\
                          'FROM $init_table as t1, $init_table as t2, $pos_values as t3 '\
                          'WHERE t1._tid_ != t2._tid_ AND $join_rel._tid_ = t3._tid_ AND t3.attribute = \'$rv_attr\' '\
                             'AND $orig_predicates AND t3.rv_val $operation $rv_val '\
                          'GROUP BY _vid_, val_id')

ex_binary_template = Template ('SELECT _vid_, val_id, 1 violations '\
                          'FROM $init_table as $join_rel, $pos_values as t3 '\
                          'WHERE $join_rel._tid_ = t3._tid_ AND t3.attribute = \'$rv_attr\' '\
                             'AND EXISTS (SELECT $other_rel._tid_ FROM $init_table AS $other_rel '\
                               'WHERE $join_rel._tid_ != $other_rel._tid_ ' \
                               'AND $orig_predicates AND t3.rv_val $operation $rv_val)')

def gen_feat_tensor(violations, total_vars, classes):
    tensor = torch.zeros(total_vars,classes,1)
    if violations:
        for entry in violations:
            vid = int(entry[0])
            val_id = int(entry[1]) - 1
            feat_val = float(entry[2])
            tensor[vid][val_id][0] = feat_val
    return tensor


class ConstraintFeat(Featurizer):
    def specific_setup(self):
        self.name = 'ConstraintFeat'
        self.constraints = self.ds.constraints
        self.init_table_name = self.ds.raw_data.name

    def create_tensor(self):
        queries = self.generate_relaxed_sql()
        results = self.ds.engine.execute_queries_w_backup(queries)
        # tensors = self.pool.map(partial(gen_feat_tensor, total_vars=self.total_vars, classes=self.classes), results)
        tensors = list(map(partial(gen_feat_tensor, total_vars=self.total_vars, classes=self.classes), results))
        combined = torch.cat(tensors,2)
        combined = F.normalize(combined, p=2, dim=1)
        return combined

    def generate_relaxed_sql(self):
        query_list = []
        for key in self.constraints:
            # Check tuples in constraint
            c = self.constraints[key]
            unary = len(c.tuple_names)==1
            if unary:
                queries = self.gen_unary_queries(c)
            else:
                queries = self.gen_binary_queries(c)
            query_list.extend(queries)
        return query_list

    def execute_queries(self,queries):
        return self.ds.engine.execute_queries_w_backup(queries)

    def relax_unary_predicate(self, predicate):
        """
        relax_binary_predicate returns the attribute, operation, and
        tuple attribute reference.

        :return: (attr, op, const), for example:
            ("StateAvg", "<>", 't1."StateAvg"')
        """
        attr =  predicate.components[0][1]
        op = predicate.operation
<<<<<<< HEAD
        const = '"{}"'.format(predicate.components[1])
=======
        const = '"{}"'.format(predicate.components[1].lower())
>>>>>>> 136ed065
        return attr, op, const

    def relax_binary_predicate(self, predicate, rel_idx):
        """
        relax_binary_predicate returns the attribute, operation, and
        tuple attribute reference.

        :return: (attr, op, const), for example:
            ("StateAvg", "<>", 't1."StateAvg"')
        """
        attr = predicate.components[rel_idx][1]
        op = predicate.operation
        const = '{}."{}"'.format(
                predicate.components[1-rel_idx][0],
<<<<<<< HEAD
                predicate.components[1-rel_idx][1])
=======
                predicate.components[1-rel_idx][1].lower())
>>>>>>> 136ed065
        return attr, op, const

    def get_binary_predicate_join_rel(self, predicate):
        if 't1' in predicate.cnf_form and 't2' in predicate.cnf_form:
            if is_symmetric(predicate.operation):
                return True, ['t1'], ['t2']
            else:
                return True, ['t1','t2'], ['t2', 't1']
        elif 't1' in predicate.cnf_form and 't2' not in predicate.cnf_form:
            return False, ['t1'], None
        elif 't1' not in predicate.cnf_form and 't2' in predicate.cnf_form:
            return False, ['t2'], None

    def gen_unary_queries(self, constraint):
        # Iterate over predicates and relax one predicate at a time
        queries = []
        predicates = constraint.predicates
        for k in range(len(predicates)):
            orig_preds = predicates[:k] + predicates[(k+1):]
            orig_cnf = " AND ".join([pred.cnf_form for pred in orig_preds])
            rv_attr, op, rv_val = self.relax_unary_predicate(predicates[k])
            query = unary_template.substitute(init_table=self.init_table_name, pos_values=AuxTables.pos_values.name,
                                              orig_predicates=orig_cnf, rv_attr=rv_attr, operation=op, rv_val=rv_val)
            queries.append((query, ''))
        return queries

    def gen_binary_queries(self, constraint):
        queries = []
        predicates = constraint.predicates
        for k in range(len(predicates)):
            orig_preds = predicates[:k] + predicates[(k+1):]
            orig_cnf = " AND ".join([pred.cnf_form for pred in orig_preds])
            isBinary, join_rel, other_rel = self.get_binary_predicate_join_rel(predicates[k])
            if not isBinary:
                rv_attr, op, rv_val = self.relax_unary_predicate(predicates[k])
                query = binary_template.substitute(init_table=self.init_table_name,
                                                   pos_values=AuxTables.pos_values.name, join_rel=join_rel[0],
                                                   orig_predicates=orig_cnf, rv_attr=rv_attr, operation=op,
                                                   rv_val=rv_val)
                queries.append((query, ''))
            else:
                for idx, rel in enumerate(join_rel):
                    rv_attr, op, rv_val = self.relax_binary_predicate(predicates[k], idx)
                    query = binary_template.substitute(init_table=self.init_table_name,
                                                       pos_values=AuxTables.pos_values.name, join_rel=rel,
                                                       orig_predicates=orig_cnf, rv_attr=rv_attr, operation=op,
                                                       rv_val=rv_val)
                    ex_query = ex_binary_template.substitute(init_table=self.init_table_name,
                                                       pos_values=AuxTables.pos_values.name, join_rel=rel,
                                                       orig_predicates=orig_cnf, rv_attr=rv_attr, operation=op,
                                                       rv_val=rv_val, other_rel=other_rel[idx])
                    queries.append((query, ex_query))
        return queries

<|MERGE_RESOLUTION|>--- conflicted
+++ resolved
@@ -78,11 +78,7 @@
         """
         attr =  predicate.components[0][1]
         op = predicate.operation
-<<<<<<< HEAD
         const = '"{}"'.format(predicate.components[1])
-=======
-        const = '"{}"'.format(predicate.components[1].lower())
->>>>>>> 136ed065
         return attr, op, const
 
     def relax_binary_predicate(self, predicate, rel_idx):
@@ -97,11 +93,8 @@
         op = predicate.operation
         const = '{}."{}"'.format(
                 predicate.components[1-rel_idx][0],
-<<<<<<< HEAD
                 predicate.components[1-rel_idx][1])
-=======
-                predicate.components[1-rel_idx][1].lower())
->>>>>>> 136ed065
+
         return attr, op, const
 
     def get_binary_predicate_join_rel(self, predicate):
