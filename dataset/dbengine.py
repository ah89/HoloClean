import logging
import sqlalchemy as sql
import time
from string import Template
from multiprocessing import Pool
from functools import partial
import psycopg2

index_template = Template('CREATE INDEX $idx_title ON $table ($attr)')
drop_table_template = Template('DROP TABLE IF EXISTS $tab_name')
create_table_template = Template('CREATE TABLE $tab_name AS ($stmt)')

<<<<<<< HEAD
=======
def execute_query(args, conn_args, verbose):
    query_id = args[0]
    query = args[1]
    if verbose:
        print("Starting to execute query %s with id %s"%(query, query_id))
    tic = time.clock()
    con = psycopg2.connect(conn_args)
    cur = con.cursor()
    try:
        cur.execute(query)
    except Exception as e:
        print(query)
        raise Exception("ERROR executing query: %s" %e)
    res = cur.fetchall()
    con.close()
    toc = time.clock()
    if verbose:
        print('Time to execute query with id %d: %.2f secs' % (query_id, (toc - tic)))
    return res

def execute_query_w_backup(args, conn_args, verbose, timeout):
    query_id = args[0]
    query = args[1][0]
    query_backup = args[1][1]
    if verbose:
        print("Starting to execute query %s with id %s"%(query, query_id))
    tic = time.clock()
    con = psycopg2.connect(conn_args)
    cur = con.cursor()
    cur.execute("SET statement_timeout to %d;"%timeout)
    try:
        cur.execute(query)
        res = cur.fetchall()
    except psycopg2.extensions.QueryCanceledError as e:
        if verbose:
             print("Failed to execute query %s with id %s. Timeout reached." % (query, query_id))
             print("Starting to execute backup query %s with id %s" % (query_backup, query_id))
        con.close()
        con = psycopg2.connect(conn_args)
        cur = con.cursor()
        cur.execute(query_backup)
        res = cur.fetchall()
        if len(res) == 1:
            print(res)
        con.close()
    toc = time.clock()
    if verbose:
        print('Time to execute query with id %d: %.2f secs' % (query_id, (toc - tic)))
    return res

>>>>>>> 136ed065
class DBengine:
    def __init__(self, user, pwd, db, host='localhost', port=5432, pool_size=20, timeout=60000):
        self.POOL_MAX = pool_size
        self.timeout = timeout
        self.pool = Pool(self.POOL_MAX)
        url = 'postgresql+psycopg2://{}:{}@{}:{}/{}?client_encoding=utf8'
        url = url.format(user, pwd, host, port, db)
        self.conn = url
        con = 'dbname={} user={} password={} host={} port={}'
        con = con.format(db, user, pwd, host, port)
        self.conn_args = con
        self.engine = sql.create_engine(url, client_encoding='utf8', pool_size=pool_size)

    # Executes queries in parallel.
    def execute_queries(self, queries):
        logging.debug('Preparing to execute %d queries.', len(queries))
        tic = time.clock()
        # TODO(python3): Modify pool to context manager (with statement)
        results = self.pool.map(partial(_execute_query, conn_args=self.conn_args), [(idx, q) for idx, q in enumerate(queries)])
        toc = time.clock()
        logging.debug('Time to execute %d queries: %.2f secs', len(queries), toc-tic)
        return results

    # Executes queries that have backups in parallel. Used in featurization.
    def execute_queries_w_backup(self, queries):
        logging.debug('Preparing to execute %d queries.', len(queries))
        tic = time.clock()
        # TODO(python3): Modify pool to context manager (with statement)
        results = self.pool.map(
            partial(_execute_query_w_backup, conn_args=self.conn_args, timeout=self.timeout),
            [(idx, q) for idx, q in enumerate(queries)])
        toc = time.clock()
        logging.debug('Time to execute %d queries: %.2f secs', len(queries), toc-tic)
        return results

    # Executes a single query using current connection.
    def execute_query(self, query):
        tic = time.clock()
        conn = self.engine.connect()
        result = conn.execute(query).fetchall()
        conn.close()
        toc = time.clock()
        logging.debug('Time to execute query: %.2f secs', toc-tic)
        return result

    def create_db_table_from_query(self, name, query):
        tic = time.clock()
        drop = drop_table_template.substitute(tab_name=name)
        create = create_table_template.substitute(tab_name=name, stmt=query)
        conn = self.engine.connect()
        dropped = conn.execute(drop)
        created = conn.execute(create)
        conn.close()
        toc = time.clock()
        logging.debug('Time to create table: %.2f secs', toc-tic)
        return True

    def create_db_index(self, name, table, attr_list):
<<<<<<< HEAD
        """
        create_db_index creates a (multi-column) index on the columns/attributes
        specified in :param attr_list: with the given :param name: on
        :param table:.

        :param name: (str) name of index
        :param table: (str) name of table
        :param attr: (list[str]) list of attributes/columns to create index on
        """
        # We need to quote each attribute since Postgres auto-downcases unquoted column references
=======
        # add qutores around attr 
>>>>>>> 136ed065
        quoted_attrs = map(lambda attr: '"{}"'.format(attr), attr_list)
        stmt = index_template.substitute(idx_title=name, table=table, attr=','.join(quoted_attrs))
        tic = time.clock()
        conn = self.engine.connect()
        result = conn.execute(stmt)
        conn.close()
        toc = time.clock()
        logging.debug('Time to create index: %.2f secs', toc-tic)
        return result

def _execute_query(args, conn_args):
    query_id = args[0]
    query = args[1]
    logging.debug("Starting to execute query %s with id %s", query, query_id)
    tic = time.clock()
    con = psycopg2.connect(conn_args)
    cur = con.cursor()
    cur.execute(query)
    res = cur.fetchall()
    # con = engine.connect()
    # res = con.execute(query).fetchall()
    con.close()
    toc = time.clock()
    logging.debug('Time to execute query with id %d: %.2f secs' % (query_id, (toc - tic)))
    return res

def _execute_query_w_backup(args, conn_args, timeout):
    query_id = args[0]
    query = args[1][0]
    query_backup = args[1][1]
    logging.debug("Starting to execute query %s with id %s", query, query_id)
    tic = time.clock()
    con = psycopg2.connect(conn_args)
    cur = con.cursor()
    cur.execute("SET statement_timeout to %d;"%timeout)
    try:
        cur.execute(query)
        res = cur.fetchall()
    except psycopg2.extensions.QueryCanceledError as e:
        logging.debug("Failed to execute query %s with id %s. Timeout reached.", query, query_id)
        logging.debug("Starting to execute backup query %s with id %s", query_backup, query_id)
        con.close()
        con = psycopg2.connect(conn_args)
        cur = con.cursor()
        cur.execute(query_backup)
        res = cur.fetchall()
        if len(res) == 1:
            logging.info(res)
        con.close()
    toc = time.clock()
    logging.debug('Time to execute query with id %d: %.2f secs', query_id, toc - tic)
    return res
<|MERGE_RESOLUTION|>--- conflicted
+++ resolved
@@ -10,59 +10,6 @@
 drop_table_template = Template('DROP TABLE IF EXISTS $tab_name')
 create_table_template = Template('CREATE TABLE $tab_name AS ($stmt)')
 
-<<<<<<< HEAD
-=======
-def execute_query(args, conn_args, verbose):
-    query_id = args[0]
-    query = args[1]
-    if verbose:
-        print("Starting to execute query %s with id %s"%(query, query_id))
-    tic = time.clock()
-    con = psycopg2.connect(conn_args)
-    cur = con.cursor()
-    try:
-        cur.execute(query)
-    except Exception as e:
-        print(query)
-        raise Exception("ERROR executing query: %s" %e)
-    res = cur.fetchall()
-    con.close()
-    toc = time.clock()
-    if verbose:
-        print('Time to execute query with id %d: %.2f secs' % (query_id, (toc - tic)))
-    return res
-
-def execute_query_w_backup(args, conn_args, verbose, timeout):
-    query_id = args[0]
-    query = args[1][0]
-    query_backup = args[1][1]
-    if verbose:
-        print("Starting to execute query %s with id %s"%(query, query_id))
-    tic = time.clock()
-    con = psycopg2.connect(conn_args)
-    cur = con.cursor()
-    cur.execute("SET statement_timeout to %d;"%timeout)
-    try:
-        cur.execute(query)
-        res = cur.fetchall()
-    except psycopg2.extensions.QueryCanceledError as e:
-        if verbose:
-             print("Failed to execute query %s with id %s. Timeout reached." % (query, query_id))
-             print("Starting to execute backup query %s with id %s" % (query_backup, query_id))
-        con.close()
-        con = psycopg2.connect(conn_args)
-        cur = con.cursor()
-        cur.execute(query_backup)
-        res = cur.fetchall()
-        if len(res) == 1:
-            print(res)
-        con.close()
-    toc = time.clock()
-    if verbose:
-        print('Time to execute query with id %d: %.2f secs' % (query_id, (toc - tic)))
-    return res
-
->>>>>>> 136ed065
 class DBengine:
     def __init__(self, user, pwd, db, host='localhost', port=5432, pool_size=20, timeout=60000):
         self.POOL_MAX = pool_size
@@ -121,7 +68,6 @@
         return True
 
     def create_db_index(self, name, table, attr_list):
-<<<<<<< HEAD
         """
         create_db_index creates a (multi-column) index on the columns/attributes
         specified in :param attr_list: with the given :param name: on
@@ -132,9 +78,7 @@
         :param attr: (list[str]) list of attributes/columns to create index on
         """
         # We need to quote each attribute since Postgres auto-downcases unquoted column references
-=======
-        # add qutores around attr 
->>>>>>> 136ed065
+
         quoted_attrs = map(lambda attr: '"{}"'.format(attr), attr_list)
         stmt = index_template.substitute(idx_title=name, table=table, attr=','.join(quoted_attrs))
         tic = time.clock()
